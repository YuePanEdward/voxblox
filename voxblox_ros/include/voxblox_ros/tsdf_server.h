--- conflicted
+++ resolved
@@ -69,12 +69,8 @@
   virtual void updateMesh();          // Incremental update.
   virtual bool generateMesh();        // Batch update.
   virtual void publishPointclouds();  // Publishes all available pointclouds.
-<<<<<<< HEAD
-  virtual void publishMap();          // Publishes the complete map
-=======
   virtual void publishMap(
       const bool reset_remote_map = false);  // Publishes the complete map
->>>>>>> 560a3f78
   virtual bool saveMap(const std::string& file_path);
   virtual bool loadMap(const std::string& file_path);
 
