<launch>
  <arg name="play_bag" default="true" />
  <arg name="bag_file" default="/Users/helen/data/lady_cow_dataset/data.bag"/>
<<<<<<< HEAD
  <arg name="voxel_size" default="0.05"/>
=======
  <arg name="voxel_size" default="0.10"/>
>>>>>>> 7daaa947
  <arg name="generate_esdf" default="false" />

  <node name="player" pkg="rosbag" type="play" output="screen" args=" -r 1.0 --clock $(arg bag_file)" if="$(arg play_bag)"/>

   <node name="voxblox_node" pkg="voxblox_ros" type="voxblox_node" output="screen" args="-alsologtostderr" clear_params="true">
    <remap from="pointcloud" to="/camera/depth_registered/points"/>
    <param name="tsdf_voxel_size" value="$(arg voxel_size)" />
    <param name="tsdf_voxels_per_side" value="16" />
    <param name="voxel_carving_enabled" value="true" />
    <param name="color_mode" value="color" />
    <param name="use_tf_transforms" value="false" />
    <param name="update_mesh_every_n_sec" value="0.0" />
    <param name="min_time_between_msgs_sec" value="0.2" />
    <param name="method" value="merged" />
    <param name="generate_esdf" value="$(arg generate_esdf)" />
    <param name="use_const_weight" value="true" />
    <param name="allow_clear" value="false" />
    <!--<param name="truncation_distance" value="0.5" /> -->
    <param name="verbose" value="true" />
    <remap from="transform" to="/kinect/vrpn_client/estimated_transform" />
    <rosparam file="$(find voxblox_ros)/cfg/cow_and_lady.yaml"/>
    <param name="mesh_filename" value="$(find voxblox_ros)/mesh_results/$(anon cow).ply" />
  </node>

</launch><|MERGE_RESOLUTION|>--- conflicted
+++ resolved
@@ -1,11 +1,7 @@
 <launch>
   <arg name="play_bag" default="true" />
   <arg name="bag_file" default="/Users/helen/data/lady_cow_dataset/data.bag"/>
-<<<<<<< HEAD
-  <arg name="voxel_size" default="0.05"/>
-=======
   <arg name="voxel_size" default="0.10"/>
->>>>>>> 7daaa947
   <arg name="generate_esdf" default="false" />
 
   <node name="player" pkg="rosbag" type="play" output="screen" args=" -r 1.0 --clock $(arg bag_file)" if="$(arg play_bag)"/>
@@ -17,11 +13,11 @@
     <param name="voxel_carving_enabled" value="true" />
     <param name="color_mode" value="color" />
     <param name="use_tf_transforms" value="false" />
-    <param name="update_mesh_every_n_sec" value="0.0" />
+    <param name="update_mesh_every_n_sec" value="1.0" />
     <param name="min_time_between_msgs_sec" value="0.2" />
     <param name="method" value="merged" />
     <param name="generate_esdf" value="$(arg generate_esdf)" />
-    <param name="use_const_weight" value="true" />
+    <param name="use_const_weight" value="false" />
     <param name="allow_clear" value="false" />
     <!--<param name="truncation_distance" value="0.5" /> -->
     <param name="verbose" value="true" />
