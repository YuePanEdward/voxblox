--- conflicted
+++ resolved
@@ -1,11 +1,7 @@
 <launch>
   <arg name="play_bag" default="true" />
   <arg name="bag_file" default="/home/z/Datasets/cow_and_lady/data.bag"/>
-<<<<<<< HEAD
   <arg name="voxel_size" default="0.01"/>
-=======
-  <arg name="voxel_size" default="0.05"/>
->>>>>>> 3ee58216
   <arg name="generate_esdf" default="false" />
 
   <node name="player" pkg="rosbag" type="play" output="screen" args="-r 1.0 -s 10 --clock $(arg bag_file)" if="$(arg play_bag)"/>
