--- conflicted
+++ resolved
@@ -22,12 +22,8 @@
       clear_sphere_for_planning_(false),
       publish_esdf_map_(false),
       publish_traversable_(false),
-<<<<<<< HEAD
-      traversability_radius_(1.0) {
-=======
       traversability_radius_(1.0),
       incremental_update_(true) {
->>>>>>> e53a3909
   // Set up map and integrator.
   esdf_map_.reset(new EsdfMap(esdf_config));
   esdf_integrator_.reset(new EsdfIntegrator(esdf_integrator_config,
@@ -60,11 +56,7 @@
                     clear_sphere_for_planning_);
   nh_private_.param("publish_esdf_map", publish_esdf_map_, publish_esdf_map_);
 
-<<<<<<< HEAD
-  // Special output for traversible voxels. Publishes all voxels with distance
-=======
   // Special output for traversable voxels. Publishes all voxels with distance
->>>>>>> e53a3909
   // at least traversibility radius.
   nh_private_.param("publish_traversable", publish_traversable_,
                     publish_traversable_);
