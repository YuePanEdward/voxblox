--- conflicted
+++ resolved
@@ -124,11 +124,8 @@
         "icp_transform", 1, true);
     nh_private_.param("icp_corrected_frame", icp_corrected_frame_,
                       icp_corrected_frame_);
-<<<<<<< HEAD
-=======
     nh_private_.param("pose_corrected_frame", pose_corrected_frame_,
                       pose_corrected_frame_);
->>>>>>> f9b9d48a
   }
 
   // Initialize TSDF Map and integrator.
