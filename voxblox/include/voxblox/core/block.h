#ifndef VOXBLOX_CORE_BLOCK_H_
#define VOXBLOX_CORE_BLOCK_H_

#include <algorithm>
#include <atomic>
#include <memory>
#include <vector>

#include "./Block.pb.h"
#include "voxblox/core/common.h"

namespace voxblox {

template <typename VoxelType>
class Block {
 public:
  EIGEN_MAKE_ALIGNED_OPERATOR_NEW

  typedef std::shared_ptr<Block<VoxelType> > Ptr;
  typedef std::shared_ptr<const Block<VoxelType> > ConstPtr;

  Block(size_t voxels_per_side, FloatingPoint voxel_size, const Point& origin)
      : has_data_(false),
        voxels_per_side_(voxels_per_side),
        voxel_size_(voxel_size),
        origin_(origin),
        updated_(false) {
    num_voxels_ = voxels_per_side_ * voxels_per_side_ * voxels_per_side_;
    voxel_size_inv_ = 1.0 / voxel_size_;
    block_size_ = voxels_per_side_ * voxel_size_;
    block_size_inv_ = 1.0 / block_size_;
    voxels_.reset(new VoxelType[num_voxels_]);
  }

  explicit Block(const BlockProto& proto);

  ~Block() {}

  // Index calculations.
  inline size_t computeLinearIndexFromVoxelIndex(
      const VoxelIndex& index) const {
    size_t linear_index = static_cast<size_t>(
        index.x() +
        voxels_per_side_ * (index.y() + index.z() * voxels_per_side_));

    DCHECK(index.x() >= 0 && index.x() < static_cast<int>(voxels_per_side_));
    DCHECK(index.y() >= 0 && index.y() < static_cast<int>(voxels_per_side_));
    DCHECK(index.z() >= 0 && index.z() < static_cast<int>(voxels_per_side_));

    DCHECK_LT(linear_index,
              voxels_per_side_ * voxels_per_side_ * voxels_per_side_);
    DCHECK_GE(linear_index, 0u);
    return linear_index;
  }

  inline VoxelIndex computeVoxelIndexFromCoordinates(
      const Point& coords) const {
    const IndexElement max_value = voxels_per_side_ - 1;
    VoxelIndex voxel_index =
        getGridIndexFromPoint(coords - origin_, voxel_size_inv_);
    // check is needed as getGridIndexFromPoint gives results that have a tiny
    // chance of being outside the valid voxel range.
    return VoxelIndex(std::max(std::min(voxel_index.x(), max_value), 0),
                      std::max(std::min(voxel_index.y(), max_value), 0),
                      std::max(std::min(voxel_index.z(), max_value), 0));
  }

  inline size_t computeLinearIndexFromCoordinates(const Point& coords) const {
    return computeLinearIndexFromVoxelIndex(
        computeVoxelIndexFromCoordinates(coords));
  }

  // Returns CENTER point of voxel.
  inline Point computeCoordinatesFromLinearIndex(size_t linear_index) const {
    return computeCoordinatesFromVoxelIndex(
        computeVoxelIndexFromLinearIndex(linear_index));
  }

  // Returns CENTER point of voxel.
  inline Point computeCoordinatesFromVoxelIndex(const VoxelIndex& index) const {
    return origin_ + getCenterPointFromGridIndex(index, voxel_size_);
  }

  inline VoxelIndex computeVoxelIndexFromLinearIndex(
      size_t linear_index) const {
    int rem = linear_index;
    VoxelIndex result;
    std::div_t div_temp = std::div(rem, voxels_per_side_ * voxels_per_side_);
    rem = div_temp.rem;
    result.z() = div_temp.quot;
    div_temp = std::div(rem, voxels_per_side_);
    result.y() = div_temp.quot;
    result.x() = div_temp.rem;
    return result;
  }

  // Accessors to actual blocks.
  inline const VoxelType& getVoxelByLinearIndex(size_t index) const {
    return voxels_[index];
  }

  inline const VoxelType& getVoxelByVoxelIndex(const VoxelIndex& index) const {
    return voxels_[computeLinearIndexFromVoxelIndex(index)];
  }

  inline const VoxelType& getVoxelByCoordinates(const Point& coords) const {
    return voxels_[computeLinearIndexFromCoordinates(coords)];
  }

  inline VoxelType& getVoxelByLinearIndex(size_t index) {
    DCHECK_LT(index, num_voxels_);
    return voxels_[index];
  }

  inline VoxelType& getVoxelByVoxelIndex(const VoxelIndex& index) {
    return voxels_[computeLinearIndexFromVoxelIndex(index)];
  }

  inline VoxelType& getVoxelByCoordinates(const Point& coords) {
    return voxels_[computeLinearIndexFromCoordinates(coords)];
  }

  // NOTE(mereweth@jpl.nasa.gov) - convenience function for Python bindings
  inline VoxelType* getVoxelPtrByCoordinates(const Point& coords) {
    return &voxels_[computeLinearIndexFromCoordinates(coords)];
  }

  inline bool isValidVoxelIndex(const VoxelIndex& index) const {
    if (index.x() < 0 || index.x() >= voxels_per_side_) {
      return false;
    }
    if (index.y() < 0 || index.y() >= voxels_per_side_) {
      return false;
    }
    if (index.z() < 0 || index.z() >= voxels_per_side_) {
      return false;
    }
    return true;
  }

  inline bool isValidLinearIndex(size_t index) const {
    if (index < 0 || index >= num_voxels_) {
      return false;
    }
    return true;
  }

  BlockIndex block_index() const {
    return getGridIndexFromOriginPoint(origin_, block_size_inv_);
  }

  // Basic function accessors.
  size_t voxels_per_side() const { return voxels_per_side_; }
  FloatingPoint voxel_size() const { return voxel_size_; }
  size_t num_voxels() const { return num_voxels_; }
  Point origin() const { return origin_; }
  FloatingPoint block_size() const { return block_size_; }

  bool has_data() const { return has_data_; }
  const bool updated() const { return updated_; }

  std::atomic<bool>& updated() { return updated_; }
  bool& has_data() { return has_data_; }

  // NOTE(mereweth@jpl.nasa.gov) - convenience function for Python bindings
  void set_updated(bool updated) { updated_ = updated; }
  void set_has_data(bool has_data) { has_data_ = has_data; }

  // Serialization.
  void getProto(BlockProto* proto) const;
  void serializeToIntegers(std::vector<uint32_t>* data) const;
  void deserializeFromIntegers(const std::vector<uint32_t>& data);

  bool mergeBlock(const Block<VoxelType>& other_block);

  size_t getMemorySize() const;

<<<<<<< HEAD
protected:
=======
 protected:
>>>>>>> e78b7f70
  std::unique_ptr<VoxelType[]> voxels_;

  // Derived, cached parameters.
  size_t num_voxels_;

  // Is set to true if any one of the voxels in this block received an update.
  bool has_data_;

 private:
  void deserializeProto(const BlockProto& proto);
  void serializeProto(BlockProto* proto) const;

  // Base parameters.
  const size_t voxels_per_side_;
  const FloatingPoint voxel_size_;
  const Point origin_;

  // Derived, cached parameters.
  FloatingPoint voxel_size_inv_;
  FloatingPoint block_size_;
  FloatingPoint block_size_inv_;

  // Is set to true when data is updated.
<<<<<<< HEAD
  bool updated_;
=======
  std::atomic<bool> updated_;
>>>>>>> e78b7f70
};

}  // namespace voxblox

#include "voxblox/core/block_inl.h"

#endif  // VOXBLOX_CORE_BLOCK_H_<|MERGE_RESOLUTION|>--- conflicted
+++ resolved
@@ -175,11 +175,7 @@
 
   size_t getMemorySize() const;
 
-<<<<<<< HEAD
-protected:
-=======
  protected:
->>>>>>> e78b7f70
   std::unique_ptr<VoxelType[]> voxels_;
 
   // Derived, cached parameters.
@@ -203,11 +199,7 @@
   FloatingPoint block_size_inv_;
 
   // Is set to true when data is updated.
-<<<<<<< HEAD
-  bool updated_;
-=======
   std::atomic<bool> updated_;
->>>>>>> e78b7f70
 };
 
 }  // namespace voxblox
