#ifndef VOXBLOX_INCLUDE_VOXBLOX_INTEGRATOR_PROJECTIVE_TSDF_INTEGRATOR_INL_H_
#define VOXBLOX_INCLUDE_VOXBLOX_INTEGRATOR_PROJECTIVE_TSDF_INTEGRATOR_INL_H_

#include <algorithm>
#include <iostream>
#include <list>
#include <vector>

#include "voxblox/core/block.h"

namespace voxblox {
template <InterpolationScheme interpolation_scheme>
ProjectiveTsdfIntegrator<interpolation_scheme>::ProjectiveTsdfIntegrator(
    const voxblox::TsdfIntegratorBase::Config &config,
    voxblox::Layer<voxblox::TsdfVoxel> *layer)
    : TsdfIntegratorBase(config, layer),
<<<<<<< HEAD
      range_image_(kHeight, kWidth),
=======
      horizontal_resolution_(config.sensor_horizontal_resolution),
      vertical_resolution_(config.sensor_vertical_resolution),
      altitude_angle_max_deg_(config.sensor_altitude_angle_max_degrees),
      azimuth_angle_offset_deg_(config.sensor_azimuth_angle_offset_degrees),
      range_image_(config.sensor_vertical_resolution,
                   config.sensor_horizontal_resolution),
>>>>>>> d5bfac9f
      num_voxels_per_block_(layer_->voxels_per_side() *
                            layer_->voxels_per_side() *
                            layer_->voxels_per_side()),
      ray_intersections_per_distance_squared_(
          voxel_size_ * horizontal_resolution_ /
          (2 * M_PI)  // horizontal point density
          * voxel_size_ * vertical_resolution_ /
          (2 * altitude_angle_max_deg_ * M_PI /
           180.0))  // vertical point density
{
  CHECK_GT(horizontal_resolution_, 0)
      << "The horizontal sensor resolution must be a positive integer";
  CHECK_GT(vertical_resolution_, 0)
      << "The vertical sensor resolution must be a positive integer";
  CHECK_GT(altitude_angle_max_deg_, 0)
      << "The maximum altitude angle of the sensor must be a positive float";
  CHECK(config_.use_const_weight) << "Scaling the weight by the inverse square "
                                     "depth is (not yet) supported.";
}

template <InterpolationScheme interpolation_scheme>
void ProjectiveTsdfIntegrator<interpolation_scheme>::integratePointCloud(
    const Transformation &T_G_C, const Pointcloud &points_C,
    const Colors & /*colors*/, const bool freespace_points,
    const bool deintegrate) {
  // Freespace points are not yet supported
  CHECK(!freespace_points) << "Freespace points are not yet supported for the "
                              "Projective TSDF Integrator";

  // Construct the range image and select the blocks it affects
  voxblox::IndexSet touched_block_indices;
  timing::Timer range_image_and_block_selector_timer(
      "range_image_and_block_selector_timer");
  parsePointcloud(T_G_C, points_C, &range_image_, &touched_block_indices);
  range_image_and_block_selector_timer.Stop();

  // Process all blocks
  timing::Timer integration_timer("integration_timer");
  if (config_.integrator_threads == 1) {
    updateTsdfBlocks(T_G_C, range_image_, touched_block_indices, deintegrate);
  } else {
    std::vector<voxblox::IndexSet> block_index_subsets(
        config_.integrator_threads);
    size_t idx = 0;
    for (const auto &block_index : touched_block_indices) {
      block_index_subsets[idx % config_.integrator_threads].emplace(
          block_index);
      idx++;
    }
    std::list<std::thread> integration_threads;
    for (size_t i = 0; i < config_.integrator_threads; ++i) {
      integration_threads.emplace_back(
          &ProjectiveTsdfIntegrator::updateTsdfBlocks, this, T_G_C,
          range_image_, block_index_subsets[i], deintegrate);
    }
    for (std::thread &integration_thread : integration_threads) {
      integration_thread.join();
    }
  }
  integration_timer.Stop();
}

template <InterpolationScheme interpolation_scheme>
void ProjectiveTsdfIntegrator<interpolation_scheme>::parsePointcloud(
    const Transformation &T_G_C, const Pointcloud &points_C,
    Eigen::MatrixXf *range_image, voxblox::IndexSet *touched_block_indices) {
  CHECK_NOTNULL(range_image);
  CHECK_NOTNULL(touched_block_indices);
  range_image->setZero();
  voxblox::Point t_G_C_scaled = T_G_C.getPosition() * layer_->block_size_inv();
  for (const voxblox::Point &point_C : points_C) {
    // Compute the point's bearing vector
    float distance = point_C.norm();
    if (std::abs(distance) < kFloatEpsilon) {
      // Avoid divisions by zero
      continue;
    }
    Point point_C_bearing = point_C / distance;

    // Get the bearing vector's coordinates in the range image
    // NOTE: In this first implementation we only update the range image at its
    //       nearest neighbor coordinate
    int h, w;
    if (!bearingToImage(point_C_bearing, &h, &w)) {
      continue;
    }

    // Set the range image distance
    if (range_image->operator()(h, w) < kFloatEpsilon) {
      range_image->operator()(h, w) = distance;
    } else {
      // If the range pixel has already been updated by another ray,
      // we resolve the conflict by taking the minimum distance
      range_image->operator()(h, w) =
          std::min(range_image->operator()(h, w), distance);
    }

    // Mark the blocks hit by this ray
    if (config_.min_ray_length_m <= distance &&
        distance <= config_.max_ray_length_m) {
      Point point_G_scaled =
          T_G_C *
          (point_C_bearing * (distance + config_.default_truncation_distance)) *
          layer_->block_size_inv();
      Point t_G_C_truncated_scaled;
      if (config_.voxel_carving_enabled) {
        t_G_C_truncated_scaled = t_G_C_scaled;
      } else {
        t_G_C_truncated_scaled =
            point_G_scaled - T_G_C * point_C_bearing *
                                 config_.default_truncation_distance *
                                 layer_->block_size_inv();
      }
      voxblox::GlobalIndex block_index;
      voxblox::RayCaster ray_caster(point_G_scaled, t_G_C_truncated_scaled);
      while (ray_caster.nextRayIndex(&block_index)) {
        touched_block_indices->insert(block_index.cast<IndexElement>());
      }
    }
  }

  // Allocate all the blocks
  // NOTE: The layer's BlockHashMap is not thread safe, so doing it here before
  //       we start the multi-threading makes life easier
  for (const BlockIndex &block_index : *touched_block_indices) {
    layer_->allocateBlockPtrByIndex(block_index);
  }
}

template <InterpolationScheme interpolation_scheme>
void ProjectiveTsdfIntegrator<interpolation_scheme>::updateTsdfBlocks(
    const Transformation &T_G_C, const Eigen::MatrixXf &range_image,
    const voxblox::IndexSet &touched_block_indices, const bool deintegrate) {
  for (const voxblox::BlockIndex &block_index : touched_block_indices) {
    voxblox::Block<TsdfVoxel>::Ptr block_ptr =
        layer_->getBlockPtrByIndex(block_index);
    block_ptr->updated().set();

    for (size_t linear_index = 0u; linear_index < num_voxels_per_block_;
         ++linear_index) {
      TsdfVoxel *tsdf_voxel = &block_ptr->getVoxelByLinearIndex(linear_index);
      const Point t_C_voxel =
          T_G_C.inverse() *
          block_ptr->computeCoordinatesFromLinearIndex(linear_index);
      updateTsdfVoxel(range_image, t_C_voxel, tsdf_voxel, deintegrate);
    }
  }
}

template <InterpolationScheme interpolation_scheme>
void ProjectiveTsdfIntegrator<interpolation_scheme>::updateTsdfVoxel(
    const Eigen::MatrixXf &range_image, const Point &t_C_voxel,
    TsdfVoxel *tsdf_voxel, const bool deintegrate) {
  // Skip voxels that are too far or too close
  const float distance_to_voxel = t_C_voxel.norm();
  if (distance_to_voxel < config_.min_ray_length_m ||
      distance_to_voxel > config_.max_ray_length_m) {
    return;
  }

  // Project the current voxel into the range image
  float h, w;
  if (!bearingToImage(t_C_voxel / distance_to_voxel, &h, &w)) {
    return;
  }

  // Compute the signed distance
  const float distance_to_surface = interpolate(range_image, h, w);
  const float sdf = distance_to_surface - distance_to_voxel;

  // Approximate how many rays would have updated the voxel
  // NOTE: We do this to reflect that we are more certain about
  //       the updates applied to nearer voxels
  const float num_rays_intersecting_voxel =
      ray_intersections_per_distance_squared_ /
      (distance_to_voxel * distance_to_voxel);

  // Skip voxels that fall outside the TSDF truncation distance
  if (sdf < -config_.default_truncation_distance) {
    return;
  }
  if (!config_.voxel_carving_enabled &&
      sdf > config_.default_truncation_distance) {
    return;
  }

  // Compute the weight of the measurement
  float observation_weight;
  {
    // Set the sign of the measurement weight
    if (deintegrate) {
      observation_weight = -num_rays_intersecting_voxel;
    } else {
      observation_weight = num_rays_intersecting_voxel;
    }

    // NOTE: Scaling the weight by the inverse square depth is not yet
    //       supported, since this problem is ill-defined for LiDAR

    // Apply weight drop-off if appropriate
    const FloatingPoint dropoff_epsilon = voxel_size_;
    if (config_.use_weight_dropoff && sdf < -dropoff_epsilon) {
      observation_weight *=
          (config_.default_truncation_distance + sdf) /
          (config_.default_truncation_distance - dropoff_epsilon);
    }

    // Apply sparsity compensation if appropriate
    if (config_.use_sparsity_compensation_factor) {
      if (std::abs(sdf) < config_.default_truncation_distance) {
        observation_weight *= config_.sparsity_compensation_factor;
      }
    }
  }

  // Truncate the new total voxel weight according to the max weight
  const float new_voxel_weight =
      std::min(tsdf_voxel->weight + observation_weight, config_.max_weight);

  // Make sure voxels go back to zero when deintegrating
  if (deintegrate && new_voxel_weight < 1e-3) {
    tsdf_voxel->distance = 0.0f;
    tsdf_voxel->weight = 0.0f;
    return;
  }

  // Store the updated voxel weight and distance
  tsdf_voxel->distance = (tsdf_voxel->distance * tsdf_voxel->weight +
                          std::min(config_.default_truncation_distance, sdf) *
                              observation_weight) /
                         new_voxel_weight;
  tsdf_voxel->weight = new_voxel_weight;
}

template <InterpolationScheme interpolation_scheme>
template <typename T>
Point ProjectiveTsdfIntegrator<interpolation_scheme>::imageToBearing(
    const T h, const T w) {
  double altitude_angle =
      M_PI / 180.0 *
      (altitude_angle_max_deg_ -
       h / (vertical_resolution_ - 1.0) * (2.0 * altitude_angle_max_deg_));
  double azimuth_angle = 2.0 * M_PI *
                         (static_cast<double>(w) / horizontal_resolution_ +
                          azimuth_angle_offset_deg_ / 360.0);

  Point bearing;
  bearing.x() = std::cos(altitude_angle) * std::cos(azimuth_angle);
  bearing.y() = -std::cos(altitude_angle) * std::sin(azimuth_angle);
  bearing.z() = std::sin(altitude_angle);

  return bearing;
}

template <InterpolationScheme interpolation_scheme>
template <typename T>
bool ProjectiveTsdfIntegrator<interpolation_scheme>::bearingToImage(
    const Point &b_C_normalized, T *h, T *w) {
  CHECK_NOTNULL(h);
  CHECK_NOTNULL(w);

  double altitude_angle = std::asin(b_C_normalized.z());
  *h = static_cast<T>(
      (altitude_angle_max_deg_ - 180.0 / M_PI * altitude_angle) *
      (vertical_resolution_ - 1.0) / (2.0 * altitude_angle_max_deg_));
  if (*h < 0 || vertical_resolution_ - 1 < *h) {
    return false;
  }

  double azimuth_angle;
  if (b_C_normalized.x() > 0) {
    if (b_C_normalized.y() > 0) {
      azimuth_angle =
          2.0 * M_PI + std::atan(-b_C_normalized.y() / b_C_normalized.x());
    } else {
      azimuth_angle = std::atan(-b_C_normalized.y() / b_C_normalized.x());
    }
  } else {
    azimuth_angle = M_PI + std::atan(-b_C_normalized.y() / b_C_normalized.x());
  }
  *w = static_cast<T>(
      horizontal_resolution_ *
      (azimuth_angle / (2.0 * M_PI) - azimuth_angle_offset_deg_ / 360.0));
  if (*w < 0) {
    *w += horizontal_resolution_;
  }

  return (0 < *w && *w < horizontal_resolution_ - 1);
}

template <>
inline float
ProjectiveTsdfIntegrator<InterpolationScheme::kNearestNeighbor>::interpolate(
    const Eigen::MatrixXf &range_image, const float h, const float w) {
  return range_image(std::round(h), std::round(w));
}

template <>
inline float
ProjectiveTsdfIntegrator<InterpolationScheme::kMinNeighbor>::interpolate(
    const Eigen::MatrixXf &range_image, const float h, const float w) {
  // TODO(victorr): Implement better edge handling
  if (h >= vertical_resolution_ || w >= horizontal_resolution_) {
    return range_image(std::floor(h), std::floor(w));
  }

  const float min_neighbor =
      range_image.block<2, 2>(std::floor(h), std::floor(w)).minCoeff();

  if (min_neighbor < config_.min_ray_length_m) {
    return range_image(std::round(h), std::round(w));
  } else {
    return min_neighbor;
  }
}

template <>
inline float
ProjectiveTsdfIntegrator<InterpolationScheme::kBilinear>::interpolate(
    const Eigen::MatrixXf &range_image, const float h, const float w) {
  // TODO(victorr): Implement better edge handling
  // Check if we're on the edge, to avoid out-of-bounds matrix access
  if (h >= vertical_resolution_ || w >= horizontal_resolution_) {
    return range_image(std::floor(h), std::floor(w));
  }

  // Check if all of the neighbors are valid values
  // NOTE: This for example removes LiDAR points that had no return,
  //       which are encoded as zeros
  if ((range_image.block<2, 2>(std::floor(h), std::floor(w)).array() <
       config_.min_ray_length_m)
          .any()) {
    return range_image(std::round(h), std::round(w));
  }

  // TODO(victorr): Write this as a matrix
  float h_int, w_int;
  const float h_decimals = std::modf(h, &h_int);
  const float w_decimals = std::modf(w, &w_int);
  const float left = (1 - h_decimals) * range_image(h_int, w_int) +
                     h_decimals * range_image(h_int + 1, w_int);
  const float right = (1 - h_decimals) * range_image(h_int, w_int + 1) +
                      h_decimals * range_image(h_int + 1, w_int + 1);
  return (1 - w_decimals) * left + w_decimals * right;
}

template <>
inline float
ProjectiveTsdfIntegrator<InterpolationScheme::kAdaptive>::interpolate(
    const Eigen::MatrixXf &range_image, const float h, const float w) {
  // Check if we're on the edge, to avoid out-of-bounds matrix access
  if (h >= vertical_resolution_ || w >= horizontal_resolution_) {
    return range_image(std::floor(h), std::floor(w));
  }

  // Get the bilinear interpolation coefficients
  float h_int, w_int;
  const float h_decimals = std::modf(h, &h_int);
  const float w_decimals = std::modf(w, &w_int);

  // Define easy to read names for all four range image pixels
  const float top_left = range_image(h_int, w_int);
  const float top_right = range_image(h_int, w_int + 1);
  const float bottom_left = range_image(h_int + 1, w_int);
  const float bottom_right = range_image(h_int + 1, w_int + 1);

  // Left column
  float bilinear_left, min_left;
  if (top_left < config_.min_ray_length_m) {
    min_left = bottom_left;
    bilinear_left = bottom_left;
  } else if (bottom_left < config_.min_ray_length_m) {
    min_left = top_left;
    bilinear_left = top_left;
  } else {
    min_left = std::min(top_left, bottom_left);
    bilinear_left = (1 - h_decimals) * top_left + h_decimals * bottom_left;
  }

  // Right column
  float bilinear_right, min_right;
  if (top_right < config_.min_ray_length_m) {
    min_right = bottom_right;
    bilinear_right = bottom_right;
  } else if (bottom_right < config_.min_ray_length_m) {
    min_right = top_right;
    bilinear_right = top_right;
  } else {
    min_right = std::min(bottom_right, top_right);
    bilinear_right = (1 - h_decimals) * top_right + h_decimals * bottom_right;
  }

  // Combine left and right bilinear values
  float bilinear_distance;
  if (bilinear_left < config_.min_ray_length_m) {
    if (bilinear_right < config_.min_ray_length_m) {
      bilinear_distance = 0.0f;
    } else {
      bilinear_distance = bilinear_right;
    }
  } else if (bilinear_right < config_.min_ray_length_m) {
    bilinear_distance = bilinear_left;
  } else {
    bilinear_distance =
        (1 - w_decimals) * bilinear_left + w_decimals * bilinear_right;
  }

  // Combine left and right min values
  float min_distance;
  if (min_left < config_.min_ray_length_m) {
    if (min_right < config_.min_ray_length_m) {
      min_distance = 0.0f;
    } else {
      min_distance = min_right;
    }
  } else if (min_right < config_.min_ray_length_m) {
    min_distance = min_left;
  } else {
    min_distance = std::min(min_left, min_right);
  }

  // Use the bilinear distance unless the min distance is much smaller,
  // in which case we go for the safe option
  if (min_distance + 0.5f * config_.default_truncation_distance <
      bilinear_distance) {
    return min_distance;
  } else {
    return bilinear_distance;
  }
}
}  // namespace voxblox

#endif  // VOXBLOX_INCLUDE_VOXBLOX_INTEGRATOR_PROJECTIVE_TSDF_INTEGRATOR_INL_H_<|MERGE_RESOLUTION|>--- conflicted
+++ resolved
@@ -14,16 +14,12 @@
     const voxblox::TsdfIntegratorBase::Config &config,
     voxblox::Layer<voxblox::TsdfVoxel> *layer)
     : TsdfIntegratorBase(config, layer),
-<<<<<<< HEAD
-      range_image_(kHeight, kWidth),
-=======
       horizontal_resolution_(config.sensor_horizontal_resolution),
       vertical_resolution_(config.sensor_vertical_resolution),
       altitude_angle_max_deg_(config.sensor_altitude_angle_max_degrees),
       azimuth_angle_offset_deg_(config.sensor_azimuth_angle_offset_degrees),
       range_image_(config.sensor_vertical_resolution,
                    config.sensor_horizontal_resolution),
->>>>>>> d5bfac9f
       num_voxels_per_block_(layer_->voxels_per_side() *
                             layer_->voxels_per_side() *
                             layer_->voxels_per_side()),
