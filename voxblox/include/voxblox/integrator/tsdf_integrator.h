--- conflicted
+++ resolved
@@ -2,13 +2,11 @@
 #define VOXBLOX_INTEGRATOR_TSDF_INTEGRATOR_H_
 
 #include <algorithm>
-#include <queue>
-#include <thread>
 #include <vector>
 #include <iostream>
 
+#include <Eigen/Core>
 #include <glog/logging.h>
-#include <Eigen/Core>
 
 #include "voxblox/core/layer.h"
 #include "voxblox/core/voxel.h"
@@ -27,9 +25,7 @@
     FloatingPoint max_ray_length_m = 5.0;
     bool use_const_weight = false;
     bool allow_clear = true;
-<<<<<<< HEAD
     bool use_weight_dropoff = true;
-=======
     size_t integrator_threads = std::thread::hardware_concurrency();
   };
 
@@ -43,7 +39,6 @@
 
     Point point_C;
     Point point_G;
->>>>>>> 036fcf5b
   };
 
   TsdfIntegrator(const Config& config, Layer<TsdfVoxel>* layer)
@@ -109,12 +104,8 @@
     tsdf_voxel->color = Color::blendTwoColors(
         tsdf_voxel->color, tsdf_voxel->weight, color, updated_weight);
     const float new_sdf =
-<<<<<<< HEAD
         (sdf * updated_weight + tsdf_voxel->distance * tsdf_voxel->weight) /
         new_weight;
-=======
-        (sdf * weight + tsdf_voxel->distance * tsdf_voxel->weight) / new_weight;
->>>>>>> 036fcf5b
 
     tsdf_voxel->distance = (new_sdf > 0.0)
                                ? std::min(truncation_distance, new_sdf)
@@ -213,6 +204,7 @@
     integrate_timer.Stop();
   }
 
+
   inline void bundleRays(
       const Transformation& T_G_C, const Pointcloud& points_C,
       BlockHashMapType<std::vector<size_t>>::type* voxel_map,
@@ -221,7 +213,7 @@
       const Point& point_C = points_C[pt_idx];
       const Point point_G = T_G_C * point_C;
 
-      FloatingPoint ray_distance = point_C.norm();
+      FloatingPoint ray_distance = (point_C).norm();
       if (ray_distance < config_.min_ray_length_m) {
         continue;
       } else if (config_.allow_clear &&
@@ -237,11 +229,6 @@
       (*voxel_map)[voxel_index].push_back(pt_idx);
     }
 
-<<<<<<< HEAD
-    VLOG(3) << "Went from " << points_C.size() << " points to "
-            << voxel_map.size() << " raycasts  and " << clear_map.size()
-            << " clear rays.";
-=======
     LOG(INFO) << "Went from " << points_C.size() << " points to "
               << voxel_map->size() << " raycasts  and " << clear_map->size()
               << " clear rays.";
@@ -267,7 +254,6 @@
                     config_.default_truncation_distance,
                     voxel_info.voxel.weight, &tsdf_voxel);
   }
->>>>>>> 036fcf5b
 
   void integrateVoxel(
       const Transformation& T_G_C, const Pointcloud& points_C,
@@ -355,12 +341,6 @@
     update_voxels_timer.Stop();
   }
 
-<<<<<<< HEAD
-        const Point voxel_center_G =
-            block->computeCoordinatesFromVoxelIndex(local_voxel_idx);
-
-        TsdfVoxel& tsdf_voxel = block->getVoxelByVoxelIndex(local_voxel_idx);
-=======
   void integrateVoxels(
       const Transformation& T_G_C, const Pointcloud& points_C,
       const Colors& colors, bool discard, bool clearing_ray,
@@ -376,7 +356,6 @@
       it = voxel_map.begin();
       map_size = voxel_map.size();
     }
->>>>>>> 036fcf5b
 
     for (size_t i = 0; i < map_size; ++i) {
       if (((i + tid + 1) % config_.integrator_threads) == 0) {
