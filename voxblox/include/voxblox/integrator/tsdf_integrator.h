--- conflicted
+++ resolved
@@ -102,21 +102,6 @@
   void setLayer(Layer<TsdfVoxel>* layer);
 
  protected:
-<<<<<<< HEAD
-  // Thread safe.
-  bool isPointValid(const Point& point_C, const bool freespace_point,
-                    bool* is_clearing) const;
-
-  // Will return a pointer to a voxel located at global_voxel_idx in the tsdf
-  // layer. Thread safe.
-  // Takes in the last_block_idx and last_block to prevent unneeded map lookups.
-  // If this voxel belongs to a block that has not been allocated, a block in
-  // temp_block_map_ is created/accessed and a voxel from this map is returned
-  // instead. Unlike the layer, accessing temp_block_map_ is controlled via a
-  // mutex allowing it to grow during integration.
-  // These temporary blocks can be merged into the layer later by calling
-  // updateLayerWithStoredBlocks()
-=======
   /// Thread safe.
   inline bool isPointValid(const Point& point_C, const bool freespace_point,
                            bool* is_clearing) const;
@@ -132,7 +117,6 @@
    * These temporary blocks can be merged into the layer later by calling
    * updateLayerWithStoredBlocks
    */
->>>>>>> e53a3909
   TsdfVoxel* allocateStorageAndGetVoxelPtr(const GlobalIndex& global_voxel_idx,
                                            Block<TsdfVoxel>::Ptr* last_block,
                                            BlockIndex* last_block_idx);
@@ -177,18 +161,6 @@
    */
   Layer<TsdfVoxel>::BlockHashMap temp_block_map_;
 
-<<<<<<< HEAD
-  // We need to prevent simultaneous access to the voxels in the map. We could
-  // put a single mutex on the map or on the blocks, but as voxel updating is
-  // the most expensive operation in integration and most voxels are close
-  // together, both strategies would bottleneck the system. We could make a
-  // mutex per voxel, but this is too ram heavy as one mutex = 40 bytes.
-  // Because of this we create an array that is indexed by the first n bits of
-  // the voxels hash. Assuming a uniform hash distribution, this means the
-  // chance of two threads needing the same lock for unrelated voxels is
-  // (num_threads / (2^n)). For 8 threads and 12 bits this gives 0.2%.
-  ApproxHashArray<12, std::mutex, GlobalIndex, LongIndexHash> mutexes_;
-=======
   /**
    * We need to prevent simultaneous access to the voxels in the map. We could
    * put a single mutex on the map or on the blocks, but as voxel updating is
@@ -212,7 +184,6 @@
   static TsdfIntegratorBase::Ptr create(
       const TsdfIntegratorType integrator_type,
       const TsdfIntegratorBase::Config& config, Layer<TsdfVoxel>* layer);
->>>>>>> e53a3909
 };
 
 /**
@@ -320,25 +291,6 @@
    * A testers false negative rate is inversely proportional to its size
    */
   static constexpr size_t masked_bits_ = 20;
-<<<<<<< HEAD
-  // only needs to zero the above 8mb of memory once every 10,000 scans
-  // (uses an additional 80,000 bytes)
-  static constexpr size_t full_reset_threshold_ = 10000;
-
-  // Voxel start locations are added to this set before ray casting. The ray
-  // casting only occurs if no ray has been cast from this location for this
-  // scan.
-  ApproxHashSet<masked_bits_, full_reset_threshold_, GlobalIndex, LongIndexHash>
-      start_voxel_approx_set_;
-  // This set records which voxels a scans rays have passed through. If a ray
-  // moves through max_consecutive_ray_collisions voxels in a row that have
-  // already been seen this scan, it is deemed to be adding no new information
-  // and the casting stops.
-  ApproxHashSet<masked_bits_, full_reset_threshold_, GlobalIndex, LongIndexHash>
-      voxel_observed_approx_set_;
-
-  // Used in terminating the integration early if it exceeds a time limit.
-=======
   /**
    * only needs to zero the above 8mb of memory once every 10,000 scans
    * (uses an additional 80,000 bytes)
@@ -363,7 +315,6 @@
       voxel_observed_approx_set_;
 
   /// Used in terminating the integration early if it exceeds a time limit.
->>>>>>> e53a3909
   std::chrono::time_point<std::chrono::steady_clock> integration_start_time_;
 };
 
