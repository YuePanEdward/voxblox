--- conflicted
+++ resolved
@@ -31,23 +31,17 @@
     typename Layer<VoxelType>::BlockMergingStrategy strategy,
     bool multiple_layer_support, Layer<VoxelType>* layer_ptr);
 
-<<<<<<< HEAD
-/**
- * Unlike LoadBlocks, this actually allocates the layer as well.
- * By default loads without multiple layer support (i.e., only checks the first
- * layer in the file).
- */
-=======
 template <typename VoxelType>
 bool LoadBlocksFromStream(
     const size_t num_blocks, typename Layer<VoxelType>::BlockMergingStrategy strategy,
     std::fstream* proto_file_ptr, Layer<VoxelType>* layer_ptr,
     uint32_t* tmp_byte_offset_ptr);
 
-// Unlike LoadBlocks above, this actually allocates the layer as well.
-// By default loads without multiple layer support (i.e., only checks the first
-// layer in the file).
->>>>>>> 11f289d3
+/**
+* Unlike LoadBlocks above, this actually allocates the layer as well.
+* By default loads without multiple layer support (i.e., only checks the first
+* layer in the file).
+*/
 template <typename VoxelType>
 bool LoadLayer(const std::string& file_path,
                typename Layer<VoxelType>::Ptr* layer_ptr);
