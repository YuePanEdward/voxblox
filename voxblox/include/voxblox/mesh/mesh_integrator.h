--- conflicted
+++ resolved
@@ -53,18 +53,14 @@
     size_t integrator_threads = std::thread::hardware_concurrency();
   };
 
-<<<<<<< HEAD
-  MeshIntegrator(const Config& config, Layer<VoxelType>* voxel_layer,
-=======
   MeshIntegrator(const Config& config, Layer<VoxelType>* tsdf_layer,
->>>>>>> e78b7f70
                  MeshLayer* mesh_layer)
       : config_(config),
-        voxel_layer_(CHECK_NOTNULL(voxel_layer)),
+        tsdf_layer_(CHECK_NOTNULL(tsdf_layer)),
         mesh_layer_(CHECK_NOTNULL(mesh_layer)) {
-    voxel_size_ = voxel_layer_->voxel_size();
-    block_size_ = voxel_layer_->block_size();
-    voxels_per_side_ = voxel_layer_->voxels_per_side();
+    voxel_size_ = tsdf_layer_->voxel_size();
+    block_size_ = tsdf_layer_->block_size();
+    voxels_per_side_ = tsdf_layer_->voxels_per_side();
 
     voxel_size_inv_ = 1.0 / voxel_size_;
     block_size_inv_ = 1.0 / block_size_;
@@ -79,40 +75,6 @@
     }
   }
 
-<<<<<<< HEAD
-  // Generates mesh for the entire layer from scratch.
-  void generateWholeMesh() {
-    mesh_layer_->clear();
-    // Get all of the blocks in the layer, and mesh each one.
-    BlockIndexList all_blocks;
-    voxel_layer_->getAllAllocatedBlocks(&all_blocks);
-
-    for (const BlockIndex& block_index : all_blocks) {
-      updateMeshForBlock(block_index);
-    }
-  }
-
-  void generateMeshForUpdatedBlocks(bool clear_updated_flag) {
-    // Only update parts of the mesh for blocks that have updated.
-    // clear_updated_flag decides whether to reset 'updated' after updating the
-    // mesh.
-    BlockIndexList all_blocks;
-    voxel_layer_->getAllAllocatedBlocks(&all_blocks);
-
-    for (const BlockIndex& block_index : all_blocks) {
-      typename Block<VoxelType>::Ptr block =
-          voxel_layer_->getBlockPtrByIndex(block_index);
-      if (block->updated()) {
-        updateMeshForBlock(block_index);
-        if (clear_updated_flag) {
-          block->updated() = false;
-        }
-      }
-    }
-  }
-
-  void extractBlockMesh(typename Block<VoxelType>::ConstPtr block, Mesh::Ptr mesh) {
-=======
   // Generates mesh for the tsdf layer.
   void generateMesh(bool only_mesh_updated_blocks, bool clear_updated_flag) {
     BlockIndexList all_tsdf_blocks;
@@ -164,7 +126,6 @@
     DCHECK(block != nullptr);
     DCHECK(mesh != nullptr);
 
->>>>>>> e78b7f70
     size_t vps = block->voxels_per_side();
     VertexIndex next_mesh_index = 0;
 
@@ -217,11 +178,7 @@
     // This block should already exist, otherwise it makes no sense to update
     // the mesh for it. ;)
     typename Block<VoxelType>::ConstPtr block =
-<<<<<<< HEAD
-        voxel_layer_->getBlockPtrByIndex(block_index);
-=======
         tsdf_layer_->getBlockPtrByIndex(block_index);
->>>>>>> e78b7f70
 
     if (!block) {
       LOG(ERROR) << "Trying to mesh a non-existent block at index: "
@@ -308,15 +265,9 @@
 
         BlockIndex neighbor_index = block.block_index() + block_offset;
 
-<<<<<<< HEAD
-        if (voxel_layer_->hasBlock(neighbor_index)) {
-          const Block<VoxelType>& neighbor_block =
-              voxel_layer_->getBlockByIndex(neighbor_index);
-=======
         if (tsdf_layer_->hasBlock(neighbor_index)) {
           const Block<VoxelType>& neighbor_block =
               tsdf_layer_->getBlockByIndex(neighbor_index);
->>>>>>> e78b7f70
 
           CHECK(neighbor_block.isValidVoxelIndex(corner_index));
           const VoxelType& voxel =
@@ -341,11 +292,7 @@
   }
 
   void updateMeshColor(const Block<VoxelType>& block, Mesh* mesh) {
-<<<<<<< HEAD
-    CHECK_NOTNULL(mesh);
-=======
     DCHECK(mesh != nullptr);
->>>>>>> e78b7f70
 
     mesh->colors.clear();
     mesh->colors.resize(mesh->indices.size());
@@ -362,11 +309,7 @@
         }
       } else {
         const typename Block<VoxelType>::ConstPtr neighbor_block =
-<<<<<<< HEAD
-            voxel_layer_->getBlockPtrByCoordinates(vertex);
-=======
             tsdf_layer_->getBlockPtrByCoordinates(vertex);
->>>>>>> e78b7f70
         const VoxelType& voxel = neighbor_block->getVoxelByCoordinates(vertex);
         if (voxel.weight >= config_.min_weight) {
           mesh->colors[i] = voxel.color;
@@ -375,35 +318,10 @@
     }
   }
 
-<<<<<<< HEAD
-  void computeMeshNormals(const Block<VoxelType>& block, Mesh* mesh) {
-    mesh->normals.clear();
-    mesh->normals.resize(mesh->indices.size(), Point::Zero());
-
-    Interpolator<VoxelType> interpolator(voxel_layer_);
-
-    Point grad;
-    for (size_t i = 0; i < mesh->vertices.size(); i++) {
-      const Point& pos = mesh->vertices[i];
-      // Otherwise the norm stays 0.
-      if (interpolator.getGradient(pos, &grad, true)) {
-        mesh->normals[i] = grad.normalized();
-      } else if (interpolator.getGradient(pos, &grad, false)) {
-        mesh->normals[i] = grad.normalized();
-      }
-    }
-  }
-
  protected:
   Config config_;
 
-  Layer<VoxelType>* voxel_layer_;
-=======
- protected:
-  Config config_;
-
   Layer<VoxelType>* tsdf_layer_;
->>>>>>> e78b7f70
   MeshLayer* mesh_layer_;
 
   // Cached map config.
