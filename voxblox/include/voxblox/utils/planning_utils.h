#ifndef VOXBLOX_UTILS_PLANNING_UTILS_H_
#define VOXBLOX_UTILS_PLANNING_UTILS_H_

#include "voxblox/core/layer.h"
#include "voxblox/core/voxel.h"

namespace voxblox {
namespace utils {

<<<<<<< HEAD
// Gets the indices of all points within the sphere.
=======
/// Gets the indices of all points within the sphere.
>>>>>>> e53a3909
template <typename VoxelType>
void getSphereAroundPoint(const Layer<VoxelType>& layer, const Point& center,
                          FloatingPoint radius,
                          HierarchicalIndexMap* block_voxel_list);

<<<<<<< HEAD
// Gets the indices of all points around a sphere, and also allocates any
// blocks that don't already exist.
=======
/**
 * Gets the indices of all points around a sphere, and also allocates any
 * blocks that don't already exist.
 */
>>>>>>> e53a3909
template <typename VoxelType>
void getAndAllocateSphereAroundPoint(const Point& center, FloatingPoint radius,
                                     Layer<VoxelType>* layer,
                                     HierarchicalIndexMap* block_voxel_list);

<<<<<<< HEAD
// Tools for manually editing a set of voxels. Sets the values around a sphere
// to be artifically free or occupied, and marks them as hallucinated.
=======
/**
 * Tools for manually editing a set of voxels. Sets the values around a sphere
 * to be artifically free or occupied, and marks them as hallucinated.
 */
>>>>>>> e53a3909
template <typename VoxelType>
void fillSphereAroundPoint(const Point& center, const FloatingPoint radius,
                           const FloatingPoint max_distance_m,
                           Layer<VoxelType>* layer);
template <typename VoxelType>
void clearSphereAroundPoint(const Point& center, const FloatingPoint radius,
                            const FloatingPoint max_distance_m,
                            Layer<VoxelType>* layer);
<<<<<<< HEAD
=======

/**
 * Utility function to get map bounds from an arbitrary layer.
 * Only accurate to block level (i.e., outer bounds of allocated blocks).
 */
template <typename VoxelType>
void computeMapBoundsFromLayer(const voxblox::Layer<VoxelType>& layer,
                               Eigen::Vector3d* lower_bound,
                               Eigen::Vector3d* upper_bound);
>>>>>>> e53a3909

}  // namespace utils
}  // namespace voxblox

#include "voxblox/utils/planning_utils_inl.h"

#endif  // VOXBLOX_UTILS_PLANNING_UTILS_H_<|MERGE_RESOLUTION|>--- conflicted
+++ resolved
@@ -7,39 +7,25 @@
 namespace voxblox {
 namespace utils {
 
-<<<<<<< HEAD
-// Gets the indices of all points within the sphere.
-=======
 /// Gets the indices of all points within the sphere.
->>>>>>> e53a3909
 template <typename VoxelType>
 void getSphereAroundPoint(const Layer<VoxelType>& layer, const Point& center,
                           FloatingPoint radius,
                           HierarchicalIndexMap* block_voxel_list);
 
-<<<<<<< HEAD
-// Gets the indices of all points around a sphere, and also allocates any
-// blocks that don't already exist.
-=======
 /**
  * Gets the indices of all points around a sphere, and also allocates any
  * blocks that don't already exist.
  */
->>>>>>> e53a3909
 template <typename VoxelType>
 void getAndAllocateSphereAroundPoint(const Point& center, FloatingPoint radius,
                                      Layer<VoxelType>* layer,
                                      HierarchicalIndexMap* block_voxel_list);
 
-<<<<<<< HEAD
-// Tools for manually editing a set of voxels. Sets the values around a sphere
-// to be artifically free or occupied, and marks them as hallucinated.
-=======
 /**
  * Tools for manually editing a set of voxels. Sets the values around a sphere
  * to be artifically free or occupied, and marks them as hallucinated.
  */
->>>>>>> e53a3909
 template <typename VoxelType>
 void fillSphereAroundPoint(const Point& center, const FloatingPoint radius,
                            const FloatingPoint max_distance_m,
@@ -48,8 +34,6 @@
 void clearSphereAroundPoint(const Point& center, const FloatingPoint radius,
                             const FloatingPoint max_distance_m,
                             Layer<VoxelType>* layer);
-<<<<<<< HEAD
-=======
 
 /**
  * Utility function to get map bounds from an arbitrary layer.
@@ -59,7 +43,6 @@
 void computeMapBoundsFromLayer(const voxblox::Layer<VoxelType>& layer,
                                Eigen::Vector3d* lower_bound,
                                Eigen::Vector3d* upper_bound);
->>>>>>> e53a3909
 
 }  // namespace utils
 }  // namespace voxblox
