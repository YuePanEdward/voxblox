--- conflicted
+++ resolved
@@ -129,10 +129,6 @@
 
   VoxelEvaluationDetails evaluation_details;
 
-<<<<<<< HEAD
-  // Initialize free space threshold based on voxel size.
-  evaluation_details.free_space_threshold = VoxelEvaluationDetails::kFreeSpaceThresholdFactor * layer_gt.voxel_size();
-=======
   // Initialize free space threshold based on voxel size if not evaluated yet
   evaluation_details.free_space_threshold =
     VoxelEvaluationDetails::kFreeSpaceThresholdFactor * layer_gt.voxel_size();
@@ -148,7 +144,6 @@
   const bool ignore_behind_gt_surface =
       (voxel_evaluation_mode == VoxelEvaluationMode::kIgnoreErrorBehindGtSurface) ||
       (voxel_evaluation_mode == VoxelEvaluationMode::kIgnoreErrorBehindAllSurfaces);
->>>>>>> c687f3a8
 
   double total_squared_error = 0.0;
 
@@ -215,20 +210,13 @@
       for (size_t linear_index = 0u; linear_index < num_voxels_per_block;
            ++linear_index) {
         const VoxelType& voxel = gt_block.getVoxelByLinearIndex(linear_index);
-<<<<<<< HEAD
-        if (isObservedVoxel(voxel)) {
-          ++evaluation_details.num_non_overlapping_voxels;
-          ++evaluation_details.num_observed_voxels_layer_gt;
-        }
-
-=======
->>>>>>> c687f3a8
         // Block does not exist in test (i.e. voxel unoccupied)
         if (isIgnoredVoxel(voxel, ignore_behind_gt_surface)) {
           ++evaluation_details.num_ignored_voxels;
           ++evaluation_details.num_gt_un_test_un;
         } else if(isObservedVoxel(voxel)) {
           ++evaluation_details.num_non_overlapping_voxels;
+          ++evaluation_details.num_observed_voxels_layer_gt;
           const bool gt_voxel_is_free = getVoxelSdf(voxel) > evaluation_details.free_space_threshold;
           if(gt_voxel_is_free) {
             ++evaluation_details.num_gt_free_test_un;
@@ -301,13 +289,9 @@
   } else if (isObservedVoxel(voxel_gt)) {
     ++(eval_details->num_observed_voxels_layer_gt);
   }
-<<<<<<< HEAD
-  if (isObservedVoxel(voxel_test) && isObservedVoxel(voxel_gt)) {
-=======
   if (isIgnoredVoxel(voxel_test, ignore_behind_test_surface)) {
     ++(eval_details->num_ignored_voxels);
   } else if (isObservedVoxel(voxel_test)) {
->>>>>>> c687f3a8
     ++(eval_details->num_observed_voxels_layer_test);
   }
 
