--- conflicted
+++ resolved
@@ -74,13 +74,9 @@
 
 void TsdfIntegratorBase::setLayer(Layer<TsdfVoxel>* layer) {
   CHECK_NOTNULL(layer);
-<<<<<<< HEAD
-  CHECK_GT(config_.default_truncation_distance, layer_->voxel_size());
-=======
   CHECK_GT(config_.default_truncation_distance, layer->voxel_size())
   << "The truncation distance needs to be bigger than the TSDF voxel size.";
 
->>>>>>> ce9c7230
   layer_ = layer;
 
   voxel_size_ = layer_->voxel_size();
